--- conflicted
+++ resolved
@@ -3,12 +3,8 @@
 import os
 import sys
 import json
-<<<<<<< HEAD
 import argparse  # Add argparse for command-line arguments
-from logo import print_logo
-=======
 from logo import print_logo, version
->>>>>>> 66a67fce
 from colorama import Fore, Style, init
 import locale
 import platform
@@ -299,7 +295,6 @@
         args.appImage = os.path.abspath(os.path.expanduser(args.appImage))
     
     print_logo()
-<<<<<<< HEAD
     
     # Add info about the --appImage flag with flush=True
     print(f"{Fore.CYAN}{EMOJI['INFO']} {translator.get('menu.app_image_info')}{Style.RESET_ALL}")
@@ -308,9 +303,7 @@
     if args.appImage:
         print(f"{Fore.GREEN}{EMOJI['SUCCESS']} {translator.get('menu.app_image_detected', path=args.appImage)}{Style.RESET_ALL}")
     
-=======
     check_latest_version()  # Add version check before showing menu
->>>>>>> 66a67fce
     print_menu()
     
     while True:
