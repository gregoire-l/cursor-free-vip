--- conflicted
+++ resolved
@@ -739,18 +739,6 @@
         except Exception as e:
             print(f"{Fore.RED}{EMOJI['ERROR']} {self.translator.get('reset.process_error', error=str(e))}{Style.RESET_ALL}")
             return False
-<<<<<<< HEAD
-        finally:
-            # Clean up the extracted directory if it exists
-            if extracted_dir and os.path.exists(os.path.dirname(extracted_dir)):
-                print(f"{Fore.CYAN}{EMOJI['INFO']} {self.translator.get('reset.cleaning_temp_files')}...{Style.RESET_ALL}")
-                try:
-                    shutil.rmtree(os.path.dirname(extracted_dir), ignore_errors=True)
-                except Exception as e:
-                    print(f"{Fore.YELLOW}{EMOJI['INFO']} {self.translator.get('reset.cleanup_error', error=str(e))}{Style.RESET_ALL}")
-
-def run(translator=None, app_image_path=None):
-=======
 
     def update_machine_id_file(self, machine_id: str) -> bool:
         """
@@ -791,7 +779,6 @@
             return False
 
 def run(translator=None):
->>>>>>> 66a67fce
     """Convenient function for directly calling the reset function"""
     print(f"\n{Fore.CYAN}{'='*50}{Style.RESET_ALL}")
     print(f"{Fore.CYAN}{EMOJI['RESET']} {translator.get('reset.title')}{Style.RESET_ALL}")
